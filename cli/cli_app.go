--- conflicted
+++ resolved
@@ -73,12 +73,8 @@
 	if terragruntConfig.DynamoDbLock != nil {
 		return runTerraformCommandWithLock(cliContext, terragruntConfig.DynamoDbLock)
 	} else {
-<<<<<<< HEAD
+		util.Logger.Printf("WARNING: you have not configured locking in your .terragrunt file. Concurrent changes to your .tfstate files may cause conflicts!")
 		return runTerraformCommand(cliContext)
-=======
-		util.Logger.Printf("WARNING: you have not configured locking in your .terragrunt file. Concurrent changes to your .tfstate files may cause conflicts!")
-		return runCommand(cliContext)
->>>>>>> 92df315c
 	}
 }
 
